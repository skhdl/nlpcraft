/*
 * Licensed to the Apache Software Foundation (ASF) under one
 * or more contributor license agreements.  See the NOTICE file
 * distributed with this work for additional information
 * regarding copyright ownership.  The ASF licenses this file
 * to you under the Apache License, Version 2.0 (the
 * "License"); you may not use this file except in compliance
 * with the License.  You may obtain a copy of the License at
 *
 * http://www.apache.org/licenses/LICENSE-2.0
 *
 * Unless required by applicable law or agreed to in writing,
 * software distributed under the License is distributed on an
 * "AS IS" BASIS, WITHOUT WARRANTIES OR CONDITIONS OF ANY
 * KIND, either express or implied.  See the License for the
 * specific language governing permissions and limitations
 * under the License.
 *
 *     _   ____      ______           ______
 *    / | / / /___  / ____/________ _/ __/ /_
 *   /  |/ / / __ \/ /   / ___/ __ `/ /_/ __/
 *  / /|  / / /_/ / /___/ /  / /_/ / __/ /_
 * /_/ |_/_/ .___/\____/_/   \__,_/_/  \__/
 *        /_/
 */

package org.nlpcraft

import com.typesafe.scalalogging.LazyLogging
import org.nlpcraft.db.NCDbManager
import org.nlpcraft.ds.NCDsManager
import org.nlpcraft.rest.NCRestManager
import org.nlpcraft.util.NCGlobals
import org.nlpcraft.ignite.NCIgniteServer
import org.nlpcraft.notification.NCNotificationManager
import org.nlpcraft.probe.NCProbeManager
import org.nlpcraft.user.NCUserManager
import org.nlpcraft.tx.NCTxManager

/**
 * Main server entry-point.
 */
object NCServerApplication extends NCIgniteServer("ignite.xml") with LazyLogging {
    override def name() = "NlpCraft Server"

    // Starts all managers.
    private def startComponents(): Unit = {
        NCTxManager.start()
        NCDbManager.start()
        NCNotificationManager.start()
        NCUserManager.start()
<<<<<<< HEAD
        NCDsManager.start()
        NCSigninManager.start()
=======
        NCProbeManager.start()
>>>>>>> b2e4d941
        NCRestManager.start()
    }

    /**
      * Initializes server without blocking thread.
      */
    private[nlpcraft] def initialize() {
        startComponents()

        // Ack server start.
        ackStart()
    }

    // Stops all managers.
    private def stopComponents(): Unit = {
        NCRestManager.stop()
<<<<<<< HEAD
        NCSigninManager.stop()
        NCDsManager.stop()
=======
        NCProbeManager.stop()
>>>>>>> b2e4d941
        NCUserManager.stop()
        NCNotificationManager.stop()
        NCDbManager.stop()
        NCTxManager.stop()
    }

    /**
     * Stops the server by counting down (i.e. releasing) the lifecycle latch.
     */
    override def stop(): Unit = {
        stopComponents()

        super.stop()
    }

    /**
     * Code to execute within Ignite node.
     */
    override def start() {
        super.start()

        initialize()

        try
            NCGlobals.ignoreInterrupt {
                lifecycle.await()
            }
        finally
            stop()
    }
}<|MERGE_RESOLUTION|>--- conflicted
+++ resolved
@@ -49,12 +49,9 @@
         NCDbManager.start()
         NCNotificationManager.start()
         NCUserManager.start()
-<<<<<<< HEAD
         NCDsManager.start()
         NCSigninManager.start()
-=======
         NCProbeManager.start()
->>>>>>> b2e4d941
         NCRestManager.start()
     }
 
@@ -71,12 +68,9 @@
     // Stops all managers.
     private def stopComponents(): Unit = {
         NCRestManager.stop()
-<<<<<<< HEAD
         NCSigninManager.stop()
         NCDsManager.stop()
-=======
         NCProbeManager.stop()
->>>>>>> b2e4d941
         NCUserManager.stop()
         NCNotificationManager.stop()
         NCDbManager.stop()
