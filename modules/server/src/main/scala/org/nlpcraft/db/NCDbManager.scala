/*
 * Licensed to the Apache Software Foundation (ASF) under one
 * or more contributor license agreements.  See the NOTICE file
 * distributed with this work for additional information
 * regarding copyright ownership.  The ASF licenses this file
 * to you under the Apache License, Version 2.0 (the
 * "License"); you may not use this file except in compliance
 * with the License.  You may obtain a copy of the License at
 *
 * http://www.apache.org/licenses/LICENSE-2.0
 *
 * Unless required by applicable law or agreed to in writing,
 * software distributed under the License is distributed on an
 * "AS IS" BASIS, WITHOUT WARRANTIES OR CONDITIONS OF ANY
 * KIND, either express or implied.  See the License for the
 * specific language governing permissions and limitations
 * under the License.
 *
 *     _   ____      ______           ______
 *    / | / / /___  / ____/________ _/ __/ /_
 *   /  |/ / / __ \/ /   / ___/ __ `/ /_/ __/
 *  / /|  / / /_/ / /___/ /  / /_/ / __/ /_
 * /_/ |_/_/ .___/\____/_/   \__,_/_/  \__/
 *        /_/
 */

package org.nlpcraft.db

import org.nlpcraft.db.postgres.NCPsql
import org.nlpcraft.ignite.NCIgniteNlpCraft
import org.nlpcraft.db.postgres.NCPsql.Implicits._
import org.nlpcraft._
import org.nlpcraft.mdo._

/**
  * Provides basic CRUD and often used operations on PostgreSQL RDBMS.
  * Note that all functions in this class expect outside `NCPsql.sql()` block.
  */
object NCDbManager extends NCLifecycle("DB manager") with NCIgniteNlpCraft {
    /**
      * Starts manager.
      */
    @throws[NCE]
    override def start(): NCLifecycle = {
        ensureStopped()

        // Warm up SQL connection pool.
        NCPsql.sql {
            if (!NCPsql.isValid)
                throw new NCE("No valid JDBC connection found.")
        }

        super.start()
    }

    /**
      * Stop manager.
      */
    override def stop(): Unit = {
        checkStopping()

        super.stop()
    }
    
    /**
      * Checks if given hash exists in the password pool.
      *
      * @param hash Hash to check.
      */
    @throws[NCE]
    def isKnownPasswordHash(hash: String): Boolean = {
        ensureStarted()
    
        NCPsql.exists("passwd_pool WHERE passwd_hash = ?", hash)
    }
    
    /**
      * Inserts password hash into anonymous password pool.
      *
      * @param hash Password hash to insert into anonymous password pool.
      */
    @throws[NCE]
    def addPasswordHash(hash: String): Unit = {
        ensureStarted()
    
        NCPsql.insert("INSERT INTO passwd_pool (passwd_hash) VALUES (?)", hash)
    }
    
    /**
      * Removes password hash from anonymous password pool.
      *
      * @param hash Password hash to remove.
      */
    @throws[NCE]
    def removePasswordHash(hash: String): Unit = {
        ensureStarted()
    
        NCPsql.delete("DELETE FROM passwd_pool WHERE passwd_hash = ?", hash)
    }

    /**
      * Gets user for given email.
      *
      * @param email User's normalized email.
      * @return User MDO.
      */
    @throws[NCE]
    def getUserByEmail(email: String): Option[NCUserMdo] = {
        ensureStarted()

        NCPsql.selectSingle[NCUserMdo](
            """
              |SELECT *
              |FROM nc_user
              |WHERE
              |    email = ? AND
              |    deleted = FALSE""".stripMargin,
            email
        )
    }
    
    /**
      * Deletes user record with given ID.
      *
      * @param usrId User ID.
      */
    @throws[NCE]
    def deleteUser(usrId: Long): Unit = {
        ensureStarted()
    
        NCPsql.markAsDeleted("nc_user", "id", usrId)
    }
    
    /**
      * Updates user.
      *
      * @param usrId ID of the user to update.
      * @param avatarUrl Avatar URL.
      * @param firstName First name.
      * @param lastName Last name.
      * @param isAdmin Admin flag.
      */
    @throws[NCE]
    def updateUser(
        usrId: Long,
        avatarUrl: String,
        firstName: String,
        lastName: String,
        isAdmin: Boolean
    ): Unit = {
        ensureStarted()
        
        NCPsql.update(
            s"""
               |UPDATE nc_user
               |  SET
               |    first_name = ?,
               |    last_name = ?,
               |    avatar_url = ?,
               |    is_admin = ?,
               |    last_modified_on = current_timestamp
               |  WHERE
               |    id = ? AND
               |    deleted = FALSE
                """.stripMargin,
            firstName,
            lastName,
            avatarUrl,
            isAdmin,
            usrId
        )
    }
    
    /**
      * Gets user for given ID.
      *
      * @param usrId User ID.
      * @return User MDO.
      */
    @throws[NCE]
    def getUser(usrId: Long): Option[NCUserMdo] = {
        ensureStarted()
    
        NCPsql.selectSingle[NCUserMdo](
            s"""
<<<<<<< HEAD
               |SELECT *
               |FROM company_user
=======
               |SELECT
               |  *
               |FROM
               |  nc_user
>>>>>>> b2e4d941
               |WHERE
               |    id = ? AND
               |    deleted = FALSE
            """.stripMargin,
            usrId)
    }
    
    /**
      * Adds new user with given parameters.
      *
      * @param firstName User's first name.
      * @param lastName User's last name.
      * @param email User's normalized email.
      * @param passwdSalt Optional salt for password Blowfish hashing.
      * @param avatarUrl User's avatar URL.
      * @param isAdmin Whether or not the user is admin.
      * @return Newly added user ID.
      */
    @throws[NCE]
    def addUser(
        firstName: String,
        lastName: String,
        email: String,
        passwdSalt: String,
        avatarUrl: String,
        isAdmin: Boolean
    ): Long = {
        ensureStarted()
        
        // Insert user.
        NCPsql.insertGetKey[Long](
            """
              | INSERT INTO nc_user(
              |    first_name,
              |    last_name,
              |    email,
              |    passwd_salt,
              |    avatar_url,
              |    last_ds_id,
              |    is_admin
              | )
              | VALUES (?, ?, ?, ?, ?, ?, ?)""".stripMargin,
            firstName,
            lastName,
            email,
            passwdSalt,
            avatarUrl,
            -1, // No data source yet.
            isAdmin
        )
    }
<<<<<<< HEAD
    
    /**
      * Checks probe token and admin user email for REST API authentication.
      *
      * @param probeTkn Probe token.
      * @param email Admin user email.
      * @return
      */
    @throws[NCE]
    def checkProbeTokenAndEmail(probeTkn: String, email: String): Boolean = {
        ensureStarted()

        NCPsql.exists(
            """
              |SELECT 1
              |FROM
              |    company c,
              |    company_user u
              |WHERE
              |    c.probe_token = ? AND
              |    u.email = ? AND
              |    u.company_id = c.id AND
              |    c.deleted = FALSE AND
              |    u.deleted = FALSE
            """.stripMargin,
            probeTkn,
            email
        )
    }

    /**
      * Adds new data source instance.
      *
      * @param name Name.
      * @param desc Description.
      * @param usrId User ID.
      * @param enabled Enabled flag.
      * @param mdlId Model ID.
      * @param mdlName Model name.
      * @param mdlVer Model version.
      * @param mdlCfg Model config.
      */
    @throws[NCE]
    def addDataSource(
        name: String,
        desc: String,
        usrId: Long,
        enabled: Boolean,
        mdlId: String,
        mdlName: String,
        mdlVer: String,
        mdlCfg: String
    ): Long = {
        ensureStarted()

        NCPsql.insertGetKey[Long](
            """
              |INSERT INTO ds_instance(
              |     name,
              |     short_desc,
              |     user_id,
              |     enabled,
              |     model_id,
              |     model_name,
              |     model_ver,
              |     model_cfg
              |) VALUES (?, ?, ?, ?, ?, ?, ?, ?)""".stripMargin,
            name,
            desc,
            usrId,
            enabled,
            mdlId,
            mdlName,
            mdlVer,
            mdlCfg
        )
    }
=======
>>>>>>> b2e4d941
}
<|MERGE_RESOLUTION|>--- conflicted
+++ resolved
@@ -127,10 +127,10 @@
     @throws[NCE]
     def deleteUser(usrId: Long): Unit = {
         ensureStarted()
-    
+
         NCPsql.markAsDeleted("nc_user", "id", usrId)
     }
-    
+
     /**
       * Updates user.
       *
@@ -149,7 +149,7 @@
         isAdmin: Boolean
     ): Unit = {
         ensureStarted()
-        
+
         NCPsql.update(
             s"""
                |UPDATE nc_user
@@ -170,7 +170,7 @@
             usrId
         )
     }
-    
+
     /**
       * Gets user for given ID.
       *
@@ -183,15 +183,8 @@
     
         NCPsql.selectSingle[NCUserMdo](
             s"""
-<<<<<<< HEAD
                |SELECT *
-               |FROM company_user
-=======
-               |SELECT
-               |  *
-               |FROM
-               |  nc_user
->>>>>>> b2e4d941
+               |FROM nc_user
                |WHERE
                |    id = ? AND
                |    deleted = FALSE
@@ -243,7 +236,6 @@
             isAdmin
         )
     }
-<<<<<<< HEAD
     
     /**
       * Checks probe token and admin user email for REST API authentication.
@@ -321,6 +313,4 @@
             mdlCfg
         )
     }
-=======
->>>>>>> b2e4d941
 }
