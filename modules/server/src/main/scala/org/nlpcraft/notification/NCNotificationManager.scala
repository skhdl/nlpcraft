/*
 * “Commons Clause” License, https://commonsclause.com/
 *
 * The Software is provided to you by the Licensor under the License,
 * as defined below, subject to the following condition.
 *
 * Without limiting other conditions in the License, the grant of rights
 * under the License will not include, and the License does not grant to
 * you, the right to Sell the Software.
 *
 * For purposes of the foregoing, “Sell” means practicing any or all of
 * the rights granted to you under the License to provide to third parties,
 * for a fee or other consideration (including without limitation fees for
 * hosting or consulting/support services related to the Software), a
 * product or service whose value derives, entirely or substantially, from
 * the functionality of the Software. Any license notice or attribution
 * required by the License must also include this Commons Clause License
 * Condition notice.
 *
 * Software:    NLPCraft
 * License:     Apache 2.0, https://www.apache.org/licenses/LICENSE-2.0
 * Licensor:    Copyright (C) 2018 DataLingvo, Inc. https://www.datalingvo.com
 *
 *     _   ____      ______           ______
 *    / | / / /___  / ____/________ _/ __/ /_
 *   /  |/ / / __ \/ /   / ___/ __ `/ /_/ __/
 *  / /|  / / /_/ / /___/ /  / /_/ / __/ /_
 * /_/ |_/_/ .___/\____/_/   \__,_/_/  \__/
 *        /_/
 */

package org.nlpcraft.notification

import org.nlpcraft.plugin.NCPluginManager
import org.nlpcraft._
import org.nlpcraft.plugin.apis.NCNotificationPlugin

/**
  * Push-based notification manager.
  */
object NCNotificationManager extends NCLifecycle("Notification manager") {
    private var plugin: NCNotificationPlugin = _
    
    /**
      * Passes over to the configured notification plugin.
      *
      * @param evtName Event name.
      * @param params Optional set of named event parameters. Note that parameter values should JSON compatible.
      */
    def addEvent(evtName: String, params: (String, Any)*): Unit = {
        ensureStarted()
    
        plugin.onEvent(evtName, params: _*)
    }
    
    /**
      * 
      * @return
      */
    override def start(): NCLifecycle = {
        plugin = NCPluginManager.getNotificationPlugin

        plugin.start()
        
        super.start()
    }

    /**
      * Stops this component.
      */
    override def stop(): Unit = {
<<<<<<< HEAD
        super.stop()

        if (plugin != null)
            plugin.stop()
=======
        if (plugin != null)
            plugin.stop()

        super.stop()
>>>>>>> 2a8a818d
    }
}<|MERGE_RESOLUTION|>--- conflicted
+++ resolved
@@ -69,16 +69,9 @@
       * Stops this component.
       */
     override def stop(): Unit = {
-<<<<<<< HEAD
-        super.stop()
-
-        if (plugin != null)
-            plugin.stop()
-=======
         if (plugin != null)
             plugin.stop()
 
         super.stop()
->>>>>>> 2a8a818d
     }
 }