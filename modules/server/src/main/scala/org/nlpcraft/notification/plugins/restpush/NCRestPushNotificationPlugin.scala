/*
 * “Commons Clause” License, https://commonsclause.com/
 *
 * The Software is provided to you by the Licensor under the License,
 * as defined below, subject to the following condition.
 *
 * Without limiting other conditions in the License, the grant of rights
 * under the License will not include, and the License does not grant to
 * you, the right to Sell the Software.
 *
 * For purposes of the foregoing, “Sell” means practicing any or all of
 * the rights granted to you under the License to provide to third parties,
 * for a fee or other consideration (including without limitation fees for
 * hosting or consulting/support services related to the Software), a
 * product or service whose value derives, entirely or substantially, from
 * the functionality of the Software. Any license notice or attribution
 * required by the License must also include this Commons Clause License
 * Condition notice.
 *
 * Software:    NLPCraft
 * License:     Apache 2.0, https://www.apache.org/licenses/LICENSE-2.0
 * Licensor:    Copyright (C) 2018 DataLingvo, Inc. https://www.datalingvo.com
 *
 *     _   ____      ______           ______
 *    / | / / /___  / ____/________ _/ __/ /_
 *   /  |/ / / __ \/ /   / ___/ __ `/ /_/ __/
 *  / /|  / / /_/ / /___/ /  / /_/ / __/ /_
 * /_/ |_/_/ .___/\____/_/   \__,_/_/  \__/
 *        /_/
 */

package org.nlpcraft.notification.plugins.restpush

import java.util
import java.util.concurrent.{Executors, ScheduledExecutorService, TimeUnit}

import com.google.gson.Gson
import org.apache.commons.validator.routines.UrlValidator
import org.apache.http.HttpResponse
import org.apache.http.client.ResponseHandler
import org.apache.http.client.methods.HttpPost
import org.apache.http.entity.StringEntity
import org.apache.http.impl.client.HttpClients
import org.nlpcraft.plugin.apis.NCNotificationPlugin
import org.nlpcraft.{NCConfigurable, _}

import scala.collection.JavaConverters._

/**
  * Notification plugin using buffered HTTP REST push to a set of pre-configured endpoints.
  */
object NCRestPushNotificationPlugin extends NCNotificationPlugin {
    case class Event(
        name: String,
        params: java.util.Map[String, Any],
        tstamp: Long,
        internalIp: String,
        externalIp: String
    )

    // Configuration prefix.
    private final val CFG = "org.nlpcraft.notification.plugins.restpush.NCRestPushNotificationPlugin"

    private object Config extends NCConfigurable {
        val endpoints: List[String] = hocon.getStringList(s"$CFG.endpoints").asScala.toList
        val flushMsec: Long = hocon.getLong(s"$CFG.flushSecs") * 1000
        val maxBufferSize: Int = hocon.getInt(s"$CFG.maxBufferSize")
        val batchSize: Int = hocon.getInt(s"$CFG.batchSize")

        override def check(): Unit = {
            val urlVal = new UrlValidator(Array("http", "https"), UrlValidator.ALLOW_LOCAL_URLS)

            // Note, we support duplicated URLs in endpoints list.
            endpoints.foreach(ep ⇒ require(urlVal.isValid(ep), s"Invalid endpoint: $ep"))

            require(flushMsec > 0, s"flush interval ($flushMsec) must be > 0")
            require(maxBufferSize > 0 , s"maximum buffer size ($maxBufferSize) must be > 0")
            require(endpoints.nonEmpty, s"at least one REST endpoint is required")
        }
    }

    Config.check()

    private final val GSON = new Gson

    // Bounded buffer of events to be flushed.
    private final val queues = Config.endpoints.indices.map(_ ⇒ new util.LinkedList[Event]())
    // Local hosts.
    private final val intlIp = G.getInternalAddress.getHostAddress
    private final val extIp = G.getExternalIp

    private final val httpClient = HttpClients.createDefault

    @volatile private var timers: Seq[ScheduledExecutorService] = _

    override def start(): Unit = {
        super.start()

        // One timer per endpoint.
        timers = Config.endpoints.indices.map(idx ⇒ {
            val timer = Executors.newSingleThreadScheduledExecutor

            timer.scheduleWithFixedDelay(() ⇒ flush(idx), Config.flushMsec, Config.flushMsec, TimeUnit.MILLISECONDS)

            timer
        })

        logger.info(s"Notification timers started: ${Config.endpoints.length}")
    }

    override def stop(): Unit = {
        if (timers != null) {
            timers.foreach(_.shutdown())

            timers.foreach(timer ⇒
                try
                    timer.awaitTermination(Long.MaxValue, TimeUnit.MILLISECONDS)
                catch {
                    case _: InterruptedException ⇒ logger.warn("Failed to await notification timer.")
                }
            )

            timers = null
        }

        super.stop()
    }

    /**
      * Adds event with given name and optional parameters to the buffer. Buffer will be pushed to configured
      * endpoints periodically.
      *
      * @param evtName Event name.
      * @param params Optional set of named parameters.
      */
    override def onEvent(evtName: String, params: (String, Any)*): Unit = {
        val evt = Event(evtName, params.toMap.asJava, G.nowUtcMs(), intlIp, extIp)
<<<<<<< HEAD

        logger.trace(s"Event processing: $evt")
=======
>>>>>>> 2a8a818d

        queues.foreach(queue ⇒
            // Note, that between batches sending endpoint queues can be oversized.
            // It is developed for simplifying logic. They are cleared by timer.
            queue.synchronized { queue.add(evt) }
        )
    }

    /**
      * Sends events batch to endpoint and clear endpoint queue if sending successful.
      *
      * @param ep Endpoint.
      * @param queue Endpoint queue.
      * @param batch Batch to send.
      */
    private def sendBatch(ep: String, queue: java.util.LinkedList[Event], batch: java.util.List[Event]): Unit = {
        val post = new HttpPost(ep)
<<<<<<< HEAD

        logger.trace(s"Batch sending [endpoint=$ep, batchSize=${batch.size()}, queueSize=${queue.size()}]")

=======
        
>>>>>>> 2a8a818d
        try {
            post.setHeader("Content-Type", "application/json")
            post.setEntity(new StringEntity(GSON.toJson(batch)))

            httpClient.execute(
                post,
                new ResponseHandler[Unit] {
                    override def handleResponse(resp: HttpResponse): Unit = {
                        val code = resp.getStatusLine.getStatusCode

                        if (code != 200)
                            throw new NCE(s"Unexpected result code [endpoint=$ep, code=$code]")
                    }
                }
            )

            val size = batch.size()

            // Clears queue (removes `size` first records.)
            queue.synchronized { (0 until size).foreach(_ ⇒ queue.removeFirst()) }
        }
        finally
            post.releaseConnection()
    }

    /**
      * Flash accumulated endpoints events.
      *
      * @param idx Endpoint index.
      */
    private def flush(idx: Int): Unit = {
        val ep = Config.endpoints(idx)
        val queue = queues(idx)

        val copy: util.List[Event] = queue.synchronized {
            val overSize = queue.size() - Config.maxBufferSize

            // Removes first records if queue is too long.
            (0 until overSize).foreach(_ ⇒ {
                val deleted = queue.removeFirst()

                logger.warn(s"Notification event lost due to queue size limit: $deleted")
            })

            new util.ArrayList(queue)
        }

        if (!copy.isEmpty)
            // Splits data to batches and sends them one by one.
            try {
                val size = copy.size()

                val n = size / Config.batchSize
                val delta = size % Config.batchSize

                (0 until n).foreach(i ⇒ sendBatch(ep, queue, copy.subList(i * Config.batchSize, Config.batchSize)))

                if (delta != 0) {
                    val from = n * Config.batchSize
                    val to = from + delta

                    sendBatch(ep, queue, copy.subList(from, to))
                }
            }
            catch {
                case e: Exception ⇒ logger.warn(s"Error during flush data to: $ep", e)
            }
    }
}<|MERGE_RESOLUTION|>--- conflicted
+++ resolved
@@ -135,11 +135,6 @@
       */
     override def onEvent(evtName: String, params: (String, Any)*): Unit = {
         val evt = Event(evtName, params.toMap.asJava, G.nowUtcMs(), intlIp, extIp)
-<<<<<<< HEAD
-
-        logger.trace(s"Event processing: $evt")
-=======
->>>>>>> 2a8a818d
 
         queues.foreach(queue ⇒
             // Note, that between batches sending endpoint queues can be oversized.
@@ -157,13 +152,7 @@
       */
     private def sendBatch(ep: String, queue: java.util.LinkedList[Event], batch: java.util.List[Event]): Unit = {
         val post = new HttpPost(ep)
-<<<<<<< HEAD
-
-        logger.trace(s"Batch sending [endpoint=$ep, batchSize=${batch.size()}, queueSize=${queue.size()}]")
-
-=======
         
->>>>>>> 2a8a818d
         try {
             post.setHeader("Content-Type", "application/json")
             post.setEntity(new StringEntity(GSON.toJson(batch)))
