/*
 * “Commons Clause” License, https://commonsclause.com/
 *
 * The Software is provided to you by the Licensor under the License,
 * as defined below, subject to the following condition.
 *
 * Without limiting other conditions in the License, the grant of rights
 * under the License will not include, and the License does not grant to
 * you, the right to Sell the Software.
 *
 * For purposes of the foregoing, “Sell” means practicing any or all of
 * the rights granted to you under the License to provide to third parties,
 * for a fee or other consideration (including without limitation fees for
 * hosting or consulting/support services related to the Software), a
 * product or service whose value derives, entirely or substantially, from
 * the functionality of the Software. Any license notice or attribution
 * required by the License must also include this Commons Clause License
 * Condition notice.
 *
 * Software:    NLPCraft
 * License:     Apache 2.0, https://www.apache.org/licenses/LICENSE-2.0
 * Licensor:    Copyright (C) 2018 DataLingvo, Inc. https://www.datalingvo.com
 *
 *     _   ____      ______           ______
 *    / | / / /___  / ____/________ _/ __/ /_
 *   /  |/ / / __ \/ /   / ___/ __ `/ /_/ __/
 *  / /|  / / /_/ / /___/ /  / /_/ / __/ /_
 * /_/ |_/_/ .___/\____/_/   \__,_/_/  \__/
 *        /_/
 */

package org.nlpcraft.notification.plugins.restpush

import java.net.InetAddress
import java.util.concurrent.{Executors, ScheduledExecutorService, TimeUnit}

import com.google.gson.Gson
import org.apache.http.client.methods.HttpPost
import org.nlpcraft.plugin.apis.NCNotificationPlugin
import org.nlpcraft.{NCConfigurable, _}

import scala.collection.JavaConverters._
import scala.collection.mutable
import scala.collection.mutable.ArrayBuffer
import scala.concurrent.ExecutionContext.Implicits.global
import scala.concurrent.{ExecutionContext, Future}

/**
  * Notification plugin using buffered HTTP REST push to a set of pre-configured endpoints.
  */
object NCRestPushNotificationPlugin extends NCNotificationPlugin {
    case class Event(
        name: String,
        params: Seq[(String, Any)],
        tstamp: Long,
        host: String
    )
    
    // Configuration prefix.
    private final val CFG = "org.nlpcraft.notification.plugins.restpush.NCRestPushNotificationPlugin"

    private final val EC = ExecutionContext.fromExecutor(
        Executors.newFixedThreadPool(Runtime.getRuntime.availableProcessors())
    )

    private final val GSON = new Gson

    // Bounded buffer of events to be flushed.
    private val evts: ArrayBuffer[Event] = new ArrayBuffer[Event](Config.maxBufferSize)

    // Local host.
    private val localhost: String = InetAddress.getLocalHost.toString

    @volatile private var timer: ScheduledExecutorService = _

    private object Config extends NCConfigurable {
        val endpoints: List[String] = hocon.getStringList(s"$CFG.endpoints").asScala.toList
        val flushMsec: Long = hocon.getLong(s"$CFG.flushSecs") * 1000
        val maxBufferSize: Int = hocon.getInt(s"$CFG.maxBufferSize")
        val period: Long = hocon.getInt(s"$CFG.period")
        
        override def check(): Unit = {
            require(flushMsec > 0 , s"flush interval ($flushMsec) must be > 0")
            require(maxBufferSize > 0 , s"maximum buffer size ($maxBufferSize) must be > 0")
            require(period > 0 , s"check period ($period) must be > 0")
            require(endpoints.nonEmpty, s"at least one REST endpoint is required")

            // Endpoints are not validated to simplify communication protocol.
        }
<<<<<<< HEAD
=======
        
        //  TODO: validate endpoints?
>>>>>>> 20f7670e
    }
    
    Config.check()

    override def start(): Unit = {
        super.start()

        timer = Executors.newSingleThreadScheduledExecutor

        timer.scheduleWithFixedDelay(() ⇒ flush(), Config.period, Config.period, TimeUnit.MILLISECONDS)

        logger.info("Notification timer started.")
    }

    override def stop(): Unit = {
        if (timer != null) {
            timer.shutdown()

            try
                timer.awaitTermination(Long.MaxValue, TimeUnit.MILLISECONDS)
            catch {
                case e: InterruptedException ⇒ logger.warn("Failed to await notification timer.")
            }

            timer = null
        }

        super.stop()
    }
    /**
      * Adds event with given name and optional parameters to the buffer. Buffer will be pushed to configured
      * endpoints periodically.
      *
      * @param evtName Event name.
      * @param params Optional set of named parameters.
      */
    override def onEvent(evtName: String, params: (String, Any)*): Unit = {
        val size =
            evts.synchronized {
                evts += Event(evtName, params, G.nowUtcMs(), localhost)

                evts.size
            }

        if (evts.size > Config.maxBufferSize)
            flush()
    }
    
    /**
      * Flushes accumulated events, if any, to the registered REST endpoints.
      */
    private def flush(): Unit = {
        val copy = mutable.ArrayBuffer.empty[Event]
        
        evts.synchronized {
            copy ++= evts
        }

        Config.endpoints.map(ep ⇒ {
            Future {
                val post = new HttpPost(ep)

            }
        })
    
        // TODO: add push to each configured endpoint in a separate thread.
    }
}<|MERGE_RESOLUTION|>--- conflicted
+++ resolved
@@ -87,11 +87,6 @@
 
             // Endpoints are not validated to simplify communication protocol.
         }
-<<<<<<< HEAD
-=======
-        
-        //  TODO: validate endpoints?
->>>>>>> 20f7670e
     }
     
     Config.check()
@@ -156,7 +151,7 @@
 
             }
         })
-    
+
         // TODO: add push to each configured endpoint in a separate thread.
     }
 }