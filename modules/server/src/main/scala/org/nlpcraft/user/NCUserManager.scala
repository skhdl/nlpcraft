/*
 * Licensed to the Apache Software Foundation (ASF) under one
 * or more contributor license agreements.  See the NOTICE file
 * distributed with this work for additional information
 * regarding copyright ownership.  The ASF licenses this file
 * to you under the Apache License, Version 2.0 (the
 * "License"); you may not use this file except in compliance
 * with the License.  You may obtain a copy of the License at
 *
 * http://www.apache.org/licenses/LICENSE-2.0
 *
 * Unless required by applicable law or agreed to in writing,
 * software distributed under the License is distributed on an
 * "AS IS" BASIS, WITHOUT WARRANTIES OR CONDITIONS OF ANY
 * KIND, either express or implied.  See the License for the
 * specific language governing permissions and limitations
 * under the License.
 *
 *     _   ____      ______           ______
 *    / | / / /___  / ____/________ _/ __/ /_
 *   /  |/ / / __ \/ /   / ___/ __ `/ /_/ __/
 *  / /|  / / /_/ / /___/ /  / /_/ / __/ /_
 * /_/ |_/_/ .___/\____/_/   \__,_/_/  \__/
 *        /_/
 */

package org.nlpcraft.user

import java.util.{Timer, TimerTask}

import org.nlpcraft._
import org.apache.commons.validator.routines.EmailValidator
import org.apache.ignite.{IgniteCache, IgniteException}
import org.nlpcraft.blowfish.NCBlowfishHasher
import org.nlpcraft.db.postgres.NCPsql
import org.nlpcraft.db.NCDbManager
import org.nlpcraft.ignite.NCIgniteNlpCraft
import org.nlpcraft.notification.NCNotificationManager

import scala.collection.JavaConverters._
import scala.util.control.Exception._

/**
  * User management (signup, add, delete, update) manager.
  */
object NCUserManager extends NCLifecycle("User manager") with NCIgniteNlpCraft with NCDebug {
    // Static email validator.
    private final val EMAIL_VALIDATOR = EmailValidator.getInstance()
    
    // Caches.
    @volatile private var signinCache: IgniteCache[String, SigninSession] = _
    // Access token timeout scanner.
    @volatile private var scanner: Timer = _
    
    // Session holder.
    private case class SigninSession(
        acsToken: String,
        userId: Long,
        signinMs: Long,
        lastAccessMs: Long
    )
    
    private object Config extends NCConfigurable {
<<<<<<< HEAD
        val pwdPoolBlowup: Int = hocon.getInt("user.pwdPoolBlowup")
=======
        val pwdPoolBlowup = hocon.getInt("user.pwdPoolBlowup")
        val timeoutScannerFreqMins = hocon.getInt("user.timeoutScannerFreqMins")
        val accessTokenExpireTimeoutMins = hocon.getInt("user.accessTokenExpireTimeoutMins")
    
        lazy val scannerMs = timeoutScannerFreqMins * 60 * 1000
        lazy val expireMs = accessTokenExpireTimeoutMins * 60 * 1000
>>>>>>> b2e4d941
        
        override def check(): Unit = {
            require(pwdPoolBlowup > 1 , s"password pool blowup ($pwdPoolBlowup) must be > 1")
            require(timeoutScannerFreqMins > 0 , s"timeout scanner frequency ($timeoutScannerFreqMins) must be > 0")
            require(accessTokenExpireTimeoutMins > 0 , s"access token expire timeout ($accessTokenExpireTimeoutMins) must be > 0")
        }
    }
    
    Config.check()
    
    /**
      * Starts this manager.
      */
    override def start(): NCLifecycle = {
        ensureStopped()
        
        signinCache = nlpcraft.cache[String, SigninSession]("user-signin-cache")
        
        require(signinCache != null)
        
        scanner = new Timer("timeout-scanner")
        
        scanner.scheduleAtFixedRate(new TimerTask() {
            def run() {
                val now = System.currentTimeMillis()
                
                // Check access tokens for expiration.
                ignoring(classOf[IgniteException]) {
                    for (ses ← signinCache.asScala.map(_.getValue) if now - ses.lastAccessMs >= Config.expireMs) {
                        signinCache.remove(ses.acsToken)
                        
                        // Notification.
                        NCNotificationManager.addEvent("NC_ACCESS_TOKEN_TIMEDOUT",
                            "accessToken" → ses.acsToken,
                            "userId" → ses.userId,
                            "signinMs" → ses.signinMs,
                            "lastAccessMs" → ses.lastAccessMs
                        )
                        
                        logger.trace(s"Access token timed out: ${ses.acsToken}")
                    }
                }
            }
        },
            Config.scannerMs, Config.scannerMs)
        
        logger.info(s"Access tokens will be scanned for timeout every ${Config.timeoutScannerFreqMins} min.")
        logger.info(s"Access tokens inactive for ${Config.accessTokenExpireTimeoutMins} min will be invalidated.")
        
        super.start()
    }
    
    /**
      * Stops this manager.
      */
    override def stop(): Unit = {
        if (scanner != null)
            scanner.cancel()
        
        scanner = null
        signinCache = null
        
        super.stop()
    }
    
    /**
      *
      * @param acsTok Access token to sign out.
      */
    @throws[NCE]
    def signout(acsTok: String): Unit = {
        ensureStarted()
        
        catching(wrapIE) {
            signinCache.getAndRemove(acsTok) match {
                case null ⇒ // No-op.
                case ses ⇒
                    // Notification.
                    NCNotificationManager.addEvent("NC_USER_SIGNED_OUT",
                        "accessToken" → ses.acsToken,
                        "userId" → ses.userId,
                        "signinMs" → ses.signinMs,
                        "lastAccessMs" → ses.lastAccessMs
                    )
                    
                    logger.info(s"User signed out: $ses")
            }
        }
    }
    
    /**
      * Gets user ID associated with active access token, if any.
      *
      * @param acsTkn Access token.
      * @return
      */
    @throws[NCE]
    def getUserIdForAccessToken(acsTkn: String): Option[Long] = {
        ensureStarted()
        
        catching(wrapIE) {
            signinCache.get(acsTkn) match {
                case null ⇒
                    None
                case ses: SigninSession ⇒
                    val now = System.currentTimeMillis()
                    
                    // Update login session.
                    signinCache.put(acsTkn, SigninSession(
                        acsTkn,
                        userId = ses.userId,
                        signinMs = ses.signinMs,
                        lastAccessMs = now
                    ))
                    
                    Some(ses.userId) // Bingo!
            }
        }
    }
    
    /**
      * Checks if given access token is valid.
      *
      * @param acsTkn Access token.
      * @return
      */
    @throws[NCE]
    def checkAccessToken(acsTkn: String): Boolean = {
        ensureStarted()
        
        getUserIdForAccessToken(acsTkn).isDefined
    }
    
    /**
      *
      * @param email User email (as username).
      * @param passwd User password.
      * @return
      */
    @throws[NCE]
    def signin(email: String, passwd: String): Option[String] = {
        ensureStarted()
        
        NCPsql.sql {
            NCDbManager.getUserByEmail(G.normalizeEmail(email)) match {
                case None ⇒ None
                case Some(usr) ⇒
                    if (!NCDbManager.isKnownPasswordHash(NCBlowfishHasher.hash(passwd, usr.passwordSalt)))
                        None
                    else {
                        catching(wrapIE) {
                            val newAcsTkn = signinCache.asScala.find(entry ⇒ entry.getValue.userId == usr.id) match {
                                case Some(entry) ⇒
                                    logger.info(s"User already signed in - reusing access token [" +
                                        s"email=${usr.email}, " +
                                        s"firstName=${usr.firstName}, " +
                                        s"lastName=${usr.lastName}" +
                                        s"]")
                                    
                                    entry.getValue.acsToken // Already signed in.
                                case None ⇒
                                    val acsTkn = NCBlowfishHasher.hash(G.genGuid())
                                    val now = System.currentTimeMillis()
                                    
                                    catching(wrapIE) {
                                        signinCache.put(acsTkn,
                                            SigninSession(
                                                acsTkn,
                                                usr.id,
                                                now,
                                                now
                                            )
                                        )
                                    }
                                    
                                    acsTkn
                            }
                            
                            // Notification.
                            NCNotificationManager.addEvent("NC_USER_SIGNED_IN",
                                "userId" → usr.id,
                                "firstName" → usr.firstName,
                                "lastName" → usr.lastName,
                                "email" → usr.email
                            )
                            
                            logger.info(s"User signed in [" +
                                s"email=${usr.email}, " +
                                s"firstName=${usr.firstName}, " +
                                s"lastName=${usr.lastName}" +
                                s"]")
                            
                            Some(newAcsTkn)
                        }
                    }
            }
        }
    }
    
    /**
      *
      * @param usrId
      * @param firstName
      * @param lastName
      * @param avatarUrl
      * @param isAdmin
      * @return
      */
    @throws[NCE]
    def updateUser(
        usrId: Long,
        firstName: String,
        lastName: String,
        avatarUrl: String,
        isAdmin: Boolean
    ) : Unit = {
        ensureStarted()
    
        NCPsql.sql {
            NCDbManager.getUser(usrId) match {
                case None ⇒ throw new NCE(s"Unknown user ID: $usrId")
                case _ ⇒
                    NCDbManager.updateUser(
                        usrId,
                        avatarUrl,
                        firstName,
                        lastName,
                        isAdmin
                    )
    
                    // Notification.
                    NCNotificationManager.addEvent("NC_USER_UPDATE",
                        "userId" → usrId,
                        "firstName" → firstName,
                        "lastName" → lastName,
                        "isAdmin" → isAdmin
                    )
                    
            }
        }
    }
    
    /**
      *
      * @param usrId
      * @return
      */
    @throws[NCE]
    def deleteUser(usrId: Long) : Unit = {
        ensureStarted()
    
        NCPsql.sql {
            NCDbManager.getUser(usrId) match {
                case None ⇒ throw new NCE(s"Unknown user ID: $usrId")
                case Some(usr) ⇒
                    NCDbManager.deleteUser(usrId)
    
                    // Notification.
                    NCNotificationManager.addEvent("NC_USER_DELETE",
                        "firstName" → usr.firstName,
                        "lastName" → usr.lastName,
                        "email" → usr.email
                    )
            }
        }
    }
    
    /**
      *
      * @param usrId ID of the user to reset password for.
      * @param newPasswd New password to set.
      */
    @throws[NCE]
    def resetPassword(usrId: Long, newPasswd: String): Unit = {
        ensureStarted()
    
        NCPsql.sql {
            NCDbManager.getUser(usrId) match {
                case None ⇒ throw new NCE(s"Unknown user ID: $usrId")
                case Some(usr) ⇒
                    val salt = NCBlowfishHasher.hash(usr.email)

                    // Add actual hash for the password.
                    // NOTE: we don't "stir up" password pool for password resets.
                    NCDbManager.addPasswordHash(NCBlowfishHasher.hash(newPasswd, salt))

                    // Notification.
                    NCNotificationManager.addEvent("NC_USER_PASSWD_RESET",
                        "userId" → usrId
                    )
            }
        }
    }

    /**
      * 
      * @param usrId
      * @param newUsrEmail
      * @param newUsrPasswd
      * @param newUsrFirstName
      * @param newUsrLastName
      * @param newUsrAvatarUrl
      * @param newUsrIsAdmin
      * @return
      */
    @throws[NCE]
    def addUser(
        usrId: Long,
        newUsrEmail: String,
        newUsrPasswd: String,
        newUsrFirstName: String,
        newUsrLastName: String,
        newUsrAvatarUrl: String,
        newUsrIsAdmin: Boolean
    ) : Long = {
        ensureStarted()
    
        val normEmail = G.normalizeEmail(newUsrEmail)
    
        if (!EMAIL_VALIDATOR.isValid(normEmail))
            throw new NCE(s"New user email is invalid: $normEmail")
    
        NCPsql.sql {
            if (NCDbManager.getUserByEmail(normEmail).isDefined)
                throw new NCE(s"User with this email already exists: $normEmail")
        
            val salt = NCBlowfishHasher.hash(normEmail)
        
            // Add new user.
            val newUsrId = NCDbManager.addUser(
                newUsrFirstName,
                newUsrLastName,
                normEmail,
                salt,
                newUsrAvatarUrl,
                newUsrIsAdmin
            )
        
            // Add actual hash for the password.
            NCDbManager.addPasswordHash(NCBlowfishHasher.hash(newUsrPasswd, salt))
        
            // "Stir up" password pool with each user.
            (0 to Math.round((Math.random() * Config.pwdPoolBlowup) + Config.pwdPoolBlowup).toInt).foreach(_ ⇒
                NCDbManager.addPasswordHash(NCBlowfishHasher.hash(G.genGuid()))
            )
        
            // Notification.
            NCNotificationManager.addEvent("NC_USER_ADD",
                "addByUserId" → usrId,
                "firstName" → newUsrFirstName,
                "lastName" → newUsrLastName,
                "email" → normEmail
            )
    
            newUsrId
        }
    }
    
    /**
      *
      * @param email
      * @param passwd
      * @param firstName
      * @param lastName
      * @param avatarUrl
      * @throws NCException Thrown in case of any signup errors.
      * @return Newly created user ID.
      */
    @throws[NCE]
    def signup(
        email: String,
        passwd: String,
        firstName: String,
        lastName: String,
        avatarUrl: String
    ): Long = {
        ensureStarted()
        
        val normEmail = G.normalizeEmail(email)
    
        if (!EMAIL_VALIDATOR.isValid(normEmail))
            throw new NCE(s"New user email is invalid: $normEmail")
    
        NCPsql.sql {
            if (NCDbManager.getUserByEmail(normEmail).isDefined)
                throw new NCE(s"User email already exists: $normEmail")
    
            val salt = NCBlowfishHasher.hash(normEmail)
    
            // Add new user.
            val usrId = NCDbManager.addUser(
                firstName,
                lastName,
                normEmail,
                salt,
                avatarUrl,
                isAdmin = true
            )
        
            // Add actual hash for the password.
            NCDbManager.addPasswordHash(NCBlowfishHasher.hash(passwd, salt))
        
            // "Stir up" password pool with each user.
            (0 to Math.round((Math.random() * Config.pwdPoolBlowup) + Config.pwdPoolBlowup).toInt).foreach(_ ⇒
                NCDbManager.addPasswordHash(NCBlowfishHasher.hash(G.genGuid()))
            )
        
            // Notification.
            NCNotificationManager.addEvent("NC_SIGNUP",
                "firstName" → firstName,
                "lastName" → lastName,
                "email" → normEmail
            )
        
            usrId
        }
    }
}<|MERGE_RESOLUTION|>--- conflicted
+++ resolved
@@ -51,7 +51,7 @@
     @volatile private var signinCache: IgniteCache[String, SigninSession] = _
     // Access token timeout scanner.
     @volatile private var scanner: Timer = _
-    
+
     // Session holder.
     private case class SigninSession(
         acsToken: String,
@@ -59,19 +59,15 @@
         signinMs: Long,
         lastAccessMs: Long
     )
-    
+
     private object Config extends NCConfigurable {
-<<<<<<< HEAD
         val pwdPoolBlowup: Int = hocon.getInt("user.pwdPoolBlowup")
-=======
-        val pwdPoolBlowup = hocon.getInt("user.pwdPoolBlowup")
         val timeoutScannerFreqMins = hocon.getInt("user.timeoutScannerFreqMins")
         val accessTokenExpireTimeoutMins = hocon.getInt("user.accessTokenExpireTimeoutMins")
-    
+
         lazy val scannerMs = timeoutScannerFreqMins * 60 * 1000
         lazy val expireMs = accessTokenExpireTimeoutMins * 60 * 1000
->>>>>>> b2e4d941
-        
+
         override def check(): Unit = {
             require(pwdPoolBlowup > 1 , s"password pool blowup ($pwdPoolBlowup) must be > 1")
             require(timeoutScannerFreqMins > 0 , s"timeout scanner frequency ($timeoutScannerFreqMins) must be > 0")
@@ -86,22 +82,22 @@
       */
     override def start(): NCLifecycle = {
         ensureStopped()
-        
+
         signinCache = nlpcraft.cache[String, SigninSession]("user-signin-cache")
-        
+
         require(signinCache != null)
-        
+
         scanner = new Timer("timeout-scanner")
-        
+
         scanner.scheduleAtFixedRate(new TimerTask() {
             def run() {
                 val now = System.currentTimeMillis()
-                
+
                 // Check access tokens for expiration.
                 ignoring(classOf[IgniteException]) {
                     for (ses ← signinCache.asScala.map(_.getValue) if now - ses.lastAccessMs >= Config.expireMs) {
                         signinCache.remove(ses.acsToken)
-                        
+
                         // Notification.
                         NCNotificationManager.addEvent("NC_ACCESS_TOKEN_TIMEDOUT",
                             "accessToken" → ses.acsToken,
@@ -109,33 +105,33 @@
                             "signinMs" → ses.signinMs,
                             "lastAccessMs" → ses.lastAccessMs
                         )
-                        
+
                         logger.trace(s"Access token timed out: ${ses.acsToken}")
                     }
                 }
             }
         },
             Config.scannerMs, Config.scannerMs)
-        
+
         logger.info(s"Access tokens will be scanned for timeout every ${Config.timeoutScannerFreqMins} min.")
         logger.info(s"Access tokens inactive for ${Config.accessTokenExpireTimeoutMins} min will be invalidated.")
-        
+
         super.start()
     }
-    
+
     /**
       * Stops this manager.
       */
     override def stop(): Unit = {
         if (scanner != null)
             scanner.cancel()
-        
+
         scanner = null
         signinCache = null
-        
+
         super.stop()
     }
-    
+
     /**
       *
       * @param acsTok Access token to sign out.
@@ -143,7 +139,7 @@
     @throws[NCE]
     def signout(acsTok: String): Unit = {
         ensureStarted()
-        
+
         catching(wrapIE) {
             signinCache.getAndRemove(acsTok) match {
                 case null ⇒ // No-op.
@@ -155,12 +151,12 @@
                         "signinMs" → ses.signinMs,
                         "lastAccessMs" → ses.lastAccessMs
                     )
-                    
+
                     logger.info(s"User signed out: $ses")
             }
         }
     }
-    
+
     /**
       * Gets user ID associated with active access token, if any.
       *
@@ -170,14 +166,14 @@
     @throws[NCE]
     def getUserIdForAccessToken(acsTkn: String): Option[Long] = {
         ensureStarted()
-        
+
         catching(wrapIE) {
             signinCache.get(acsTkn) match {
                 case null ⇒
                     None
                 case ses: SigninSession ⇒
                     val now = System.currentTimeMillis()
-                    
+
                     // Update login session.
                     signinCache.put(acsTkn, SigninSession(
                         acsTkn,
@@ -185,12 +181,12 @@
                         signinMs = ses.signinMs,
                         lastAccessMs = now
                     ))
-                    
+
                     Some(ses.userId) // Bingo!
             }
         }
     }
-    
+
     /**
       * Checks if given access token is valid.
       *
@@ -200,10 +196,10 @@
     @throws[NCE]
     def checkAccessToken(acsTkn: String): Boolean = {
         ensureStarted()
-        
+
         getUserIdForAccessToken(acsTkn).isDefined
     }
-    
+
     /**
       *
       * @param email User email (as username).
@@ -213,7 +209,7 @@
     @throws[NCE]
     def signin(email: String, passwd: String): Option[String] = {
         ensureStarted()
-        
+
         NCPsql.sql {
             NCDbManager.getUserByEmail(G.normalizeEmail(email)) match {
                 case None ⇒ None
@@ -229,12 +225,12 @@
                                         s"firstName=${usr.firstName}, " +
                                         s"lastName=${usr.lastName}" +
                                         s"]")
-                                    
+
                                     entry.getValue.acsToken // Already signed in.
                                 case None ⇒
                                     val acsTkn = NCBlowfishHasher.hash(G.genGuid())
                                     val now = System.currentTimeMillis()
-                                    
+
                                     catching(wrapIE) {
                                         signinCache.put(acsTkn,
                                             SigninSession(
@@ -245,10 +241,10 @@
                                             )
                                         )
                                     }
-                                    
+
                                     acsTkn
                             }
-                            
+
                             // Notification.
                             NCNotificationManager.addEvent("NC_USER_SIGNED_IN",
                                 "userId" → usr.id,
@@ -256,20 +252,20 @@
                                 "lastName" → usr.lastName,
                                 "email" → usr.email
                             )
-                            
+
                             logger.info(s"User signed in [" +
                                 s"email=${usr.email}, " +
                                 s"firstName=${usr.firstName}, " +
                                 s"lastName=${usr.lastName}" +
                                 s"]")
-                            
+
                             Some(newAcsTkn)
                         }
                     }
             }
         }
     }
-    
+
     /**
       *
       * @param usrId
@@ -288,7 +284,7 @@
         isAdmin: Boolean
     ) : Unit = {
         ensureStarted()
-    
+
         NCPsql.sql {
             NCDbManager.getUser(usrId) match {
                 case None ⇒ throw new NCE(s"Unknown user ID: $usrId")
@@ -300,7 +296,7 @@
                         lastName,
                         isAdmin
                     )
-    
+
                     // Notification.
                     NCNotificationManager.addEvent("NC_USER_UPDATE",
                         "userId" → usrId,
@@ -308,11 +304,11 @@
                         "lastName" → lastName,
                         "isAdmin" → isAdmin
                     )
-                    
-            }
-        }
-    }
-    
+
+            }
+        }
+    }
+
     /**
       *
       * @param usrId
@@ -321,13 +317,13 @@
     @throws[NCE]
     def deleteUser(usrId: Long) : Unit = {
         ensureStarted()
-    
+
         NCPsql.sql {
             NCDbManager.getUser(usrId) match {
                 case None ⇒ throw new NCE(s"Unknown user ID: $usrId")
                 case Some(usr) ⇒
                     NCDbManager.deleteUser(usrId)
-    
+
                     // Notification.
                     NCNotificationManager.addEvent("NC_USER_DELETE",
                         "firstName" → usr.firstName,
@@ -337,7 +333,7 @@
             }
         }
     }
-    
+
     /**
       *
       * @param usrId ID of the user to reset password for.
@@ -346,7 +342,7 @@
     @throws[NCE]
     def resetPassword(usrId: Long, newPasswd: String): Unit = {
         ensureStarted()
-    
+
         NCPsql.sql {
             NCDbManager.getUser(usrId) match {
                 case None ⇒ throw new NCE(s"Unknown user ID: $usrId")
@@ -366,7 +362,7 @@
     }
 
     /**
-      * 
+      *
       * @param usrId
       * @param newUsrEmail
       * @param newUsrPasswd
@@ -387,18 +383,18 @@
         newUsrIsAdmin: Boolean
     ) : Long = {
         ensureStarted()
-    
+
         val normEmail = G.normalizeEmail(newUsrEmail)
-    
+
         if (!EMAIL_VALIDATOR.isValid(normEmail))
             throw new NCE(s"New user email is invalid: $normEmail")
-    
+
         NCPsql.sql {
             if (NCDbManager.getUserByEmail(normEmail).isDefined)
                 throw new NCE(s"User with this email already exists: $normEmail")
-        
+
             val salt = NCBlowfishHasher.hash(normEmail)
-        
+
             // Add new user.
             val newUsrId = NCDbManager.addUser(
                 newUsrFirstName,
@@ -408,15 +404,15 @@
                 newUsrAvatarUrl,
                 newUsrIsAdmin
             )
-        
+
             // Add actual hash for the password.
             NCDbManager.addPasswordHash(NCBlowfishHasher.hash(newUsrPasswd, salt))
-        
+
             // "Stir up" password pool with each user.
             (0 to Math.round((Math.random() * Config.pwdPoolBlowup) + Config.pwdPoolBlowup).toInt).foreach(_ ⇒
                 NCDbManager.addPasswordHash(NCBlowfishHasher.hash(G.genGuid()))
             )
-        
+
             // Notification.
             NCNotificationManager.addEvent("NC_USER_ADD",
                 "addByUserId" → usrId,
@@ -424,11 +420,11 @@
                 "lastName" → newUsrLastName,
                 "email" → normEmail
             )
-    
+
             newUsrId
         }
     }
-    
+
     /**
       *
       * @param email
