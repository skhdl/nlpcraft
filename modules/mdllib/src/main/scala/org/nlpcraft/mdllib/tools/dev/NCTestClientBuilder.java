/*
 * “Commons Clause” License, https://commonsclause.com/
 *
 * The Software is provided to you by the Licensor under the License,
 * as defined below, subject to the following condition.
 *
 * Without limiting other conditions in the License, the grant of rights
 * under the License will not include, and the License does not grant to
 * you, the right to Sell the Software.
 *
 * For purposes of the foregoing, “Sell” means practicing any or all of
 * the rights granted to you under the License to provide to third parties,
 * for a fee or other consideration (including without limitation fees for
 * hosting or consulting/support services related to the Software), a
 * product or service whose value derives, entirely or substantially, from
 * the functionality of the Software. Any license notice or attribution
 * required by the License must also include this Commons Clause License
 * Condition notice.
 *
 * Software:    NlpCraft
 * License:     Apache 2.0, https://www.apache.org/licenses/LICENSE-2.0
 * Licensor:    Copyright (C) 2018 DataLingvo, Inc. https://www.datalingvo.com
 *
 *     _   ____      ______           ______
 *    / | / / /___  / ____/________ _/ __/ /_
 *   /  |/ / / __ \/ /   / ___/ __ `/ /_/ __/
 *  / /|  / / /_/ / /___/ /  / /_/ / __/ /_
 * /_/ |_/_/ .___/\____/_/   \__,_/_/  \__/
 *        /_/
 */

package org.nlpcraft.mdllib.tools.dev;

import com.google.gson.Gson;
import com.google.gson.JsonElement;
import com.google.gson.JsonSyntaxException;
import com.google.gson.annotations.SerializedName;
import com.google.gson.reflect.TypeToken;
import org.apache.commons.lang3.tuple.MutablePair;
import org.apache.commons.lang3.tuple.Pair;
import org.apache.http.HttpEntity;
import org.apache.http.client.ResponseHandler;
import org.apache.http.client.config.RequestConfig;
import org.apache.http.client.methods.HttpPost;
import org.apache.http.entity.StringEntity;
import org.apache.http.impl.client.CloseableHttpClient;
import org.apache.http.impl.client.HttpClients;
import org.apache.http.util.EntityUtils;
import org.slf4j.Logger;
import org.slf4j.LoggerFactory;

import java.io.IOException;
import java.lang.reflect.Type;
import java.util.ArrayList;
import java.util.Arrays;
import java.util.Comparator;
import java.util.HashMap;
import java.util.List;
import java.util.Map;
import java.util.Optional;
import java.util.OptionalLong;
import java.util.Set;
import java.util.function.Function;
import java.util.function.Supplier;
import java.util.stream.Collectors;
import java.util.stream.Stream;

/**
 * Test client builder for {@link NCTestClient} instances. Note that all configuration values
 * have sensible defaults. Most of the time only user {@link #setUser(String, String) credentials}
 * will have to be changed if not testing with default account.
 */
public class NCTestClientBuilder {
    /** Default public REST API URL (endpoint). */
    public static final String DFLT_BASEURL = "http://localhost:8081/api/v1/";
    
    /** Default client email. */
    public static final String DFLT_EMAIL = "admin@admin.com";
    
    /** Default client password. */
    public static final String DFLT_PASSWORD = "admin";
    
    /** Default maximum statuses check time, millisecond. */
    public static final long DFLT_MAX_CHECK_TIME = 10 * 1000;
    
    /** Default millisecond delay between result checks. */
    public static final long DFLT_CHECK_INTERVAL_MS = 2000;
    
    /** Default clear conversation flag value. */
    public static final boolean DFLT_CLEAR_CONVERSATION = false;
    
    /** Default asynchronous mode flag value. */
    public static final boolean DFLT_ASYNC_MODE = true;
    
    private static final Logger log = LoggerFactory.getLogger(NCTestClientBuilder.class);
    
    private NCTestClientImpl impl;
    
    /**
     * JSON helper class.
     */
    static class NCDsJson {
        @SerializedName("id") private long dsId;
        @SerializedName("mdlId") private String mdlId;
    
        public long getDatasourceId() {
            return dsId;
        }
    
        public void setDatasourceId(long dsId) {
            this.dsId = dsId;
        }
    
        public String getModelId() {
            return mdlId;
        }
    
        public void setModelId(String mdlId) {
            this.mdlId = mdlId;
        }
    }

    /**
     * JSON helper class.
     */
    static class NCRequestStateJson {
        @SerializedName("srvReqId") private String srvReqId;
        @SerializedName("usrId") private long userId;
        @SerializedName("dsId") private long dsId;
        @SerializedName("resType") private String resType;
        @SerializedName("resBody") private String resBody;
        @SerializedName("status") private String status;
        @SerializedName("error") private String error;
        @SerializedName("createTstamp") private long createTstamp;
        @SerializedName("updateTstamp") private long updateTstamp;
    
        public String getServerRequestId() {
            return srvReqId;
        }
    
        public void setServerRequestId(String srvReqId) {
            this.srvReqId = srvReqId;
        }
    
        public long getUserId() {
            return userId;
        }
    
        public void setUserId(long userId) {
            this.userId = userId;
        }
    
        public long getDatasourceId() {
            return dsId;
        }
    
        public void setDatasourceId(long dsId) {
            this.dsId = dsId;
        }
    
        public String getStatus() {
            return status;
        }
    
        public void setStatus(String status) {
            this.status = status;
        }
    
        public String getResultType() {
            return resType;
        }
    
        public void setResultType(String resType) {
            this.resType = resType;
        }
    
        public String getResultBody() {
            return resBody;
        }
    
        public void setResultBody(String resBody) {
            this.resBody = resBody;
        }
    
        public String getError() {
            return error;
        }
    
        public void setError(String error) {
            this.error = error;
        }
    
        public long getCreateTstamp() {
            return createTstamp;
        }
    
        public void setCreateTstamp(long createTstamp) {
            this.createTstamp = createTstamp;
        }
    
        public long getUpdateTstamp() {
            return updateTstamp;
        }
    
        public void setUpdateTstamp(long updateTstamp) {
            this.updateTstamp = updateTstamp;
        }
    }
    
    private static class AsciiTable {
        private final List<Pair<String, Integer>> cols;
        private final List<List<String>> rows;
        
        AsciiTable(String... cols) {
            this.cols = Arrays.stream(cols).map(p -> MutablePair.of(p, 0)).collect(Collectors.toList());
            this.rows = new ArrayList<>();
        }
        
        private void writeColumnNames(List<Pair<String, Integer>> cols, StringBuilder buf) {
            buf.append('|');
            
            for (Pair<String, Integer> col : cols) {
                buf.append(String.format(" %-" + col.getValue() + 's', col.getKey()));
                
                buf.append('|');
            }
            
            buf.append('\n');
        }
        
        private void writeSeparator(List<Pair<String, Integer>> cols, StringBuilder buf) {
            buf.append('+');
            
            for (Pair<String, Integer> col : cols) {
                buf.append(String.format("%-" + (col.getValue() + 1) + 's', "").replace(' ', '-'));
                
                buf.append('+');
            }
            
            buf.append('\n');
        }
        
        private void writeValues(List<Pair<String, Integer>> cols, List<List<String>> rows, StringBuilder buf) {
            for (List<String> row : rows) {
                int idx = 0;
                
                buf.append('|');
                
                for (String cell : row) {
                    buf.append(String.format(" %-" + cols.get(idx).getValue() + 's', cell));
                    
                    buf.append('|');
                    
                    idx++;
                }
                
                buf.append('\n');
            }
        }
        
        void addRow(List<Object> row) {
            rows.add(row.stream().map(p -> p != null ? p.toString() : "").collect(Collectors.toList()));
        }
    
        String mkContent() {
            cols.forEach(col -> col.setValue(col.getKey().length() + 1));
        
            for (List<String> row : rows) {
                int i = 0;
            
                for (String cell : row) {
                    if (cell != null) {
                        Pair<String, Integer> col = cols.get(i);
                    
                        col.setValue(Math.max(col.getValue(), cell.length() + 1));
                    
                        i++;
                    }
                }
            }
        
            StringBuilder buf = new StringBuilder();
        
            writeSeparator(cols, buf);
            writeColumnNames(cols, buf);
            writeSeparator(cols, buf);
            writeValues(cols, rows, buf);
            writeSeparator(cols, buf);
        
            return buf.toString();
        }
    }
    
    private static class IdHolder {
        private final long dsId;
        private final String mdlId;
    
        IdHolder(long dsId, String mdlId) {
            this.dsId = dsId;
            this.mdlId = mdlId;
        }
    
        long getDatasourceId() {
            return dsId;
        }
    
        String getModelId() {
            return mdlId;
        }
    }

    /**
     * Client implementation.
     */
    private class NCTestClientImpl implements NCTestClient {
        private static final String STATUS_API_OK = "API_OK";
        private final Type TYPE_RESP = new TypeToken<HashMap<String, Object>>() {}.getType();
        private final Type TYPE_STATES = new TypeToken<ArrayList<NCRequestStateJson>>() {}.getType();
        private final Type TYPE_DSS = new TypeToken<ArrayList<NCDsJson>>() {}.getType();
        private final Gson gson = new Gson();
        private final CloseableHttpClient client;
    
        private long checkIntervalMs = DFLT_CHECK_INTERVAL_MS;
        private boolean clearConv = DFLT_CLEAR_CONVERSATION;
        private boolean asyncMode = DFLT_ASYNC_MODE;
        private long maxCheckTimeMs = DFLT_MAX_CHECK_TIME;
        private RequestConfig reqCfg;
        private String baseUrl = DFLT_BASEURL;
        private String email = DFLT_EMAIL;
        private String pswd = DFLT_PASSWORD;
        private Supplier<CloseableHttpClient> cliSup;
    
    
        NCTestClientImpl() {
            this.client = mkClient();
        }
    
        long getCheckInterval() {
            return checkIntervalMs;
        }
    
        boolean isClearConversation() {
            return clearConv;
        }
    
        boolean isAsyncMode() {
            return asyncMode;
        }
    
        long getMaxCheckTime() {
            return maxCheckTimeMs;
        }
    
        RequestConfig getRequestConfig() {
            return reqCfg;
        }
    
        String getBaseUrl() {
            return baseUrl;
        }
    
        String getEmail() {
            return email;
        }
    
        String getPassword() {
            return pswd;
        }
    
        Supplier<CloseableHttpClient> getClientSupplier() {
            return cliSup;
        }
    
        void setCheckInterval(long checkIntervalMs) {
            this.checkIntervalMs = checkIntervalMs;
        }
    
        void setClearConversation(boolean clearConv) {
            this.clearConv = clearConv;
        }
    
        void setAsyncMode(boolean asyncMode) {
            this.asyncMode = asyncMode;
        }
    
        void setMaxCheckTime(long maxCheckTimeMs) {
            this.maxCheckTimeMs = maxCheckTimeMs;
        }
    
        void setRequestConfig(RequestConfig reqCfg) {
            this.reqCfg = reqCfg;
        }
    
        void setBaseUrl(String baseUrl) {
            this.baseUrl = baseUrl;
        }
    
        void setEmail(String email) {
            this.email = email;
        }
    
        void setPasword(String pswd) {
            this.pswd = pswd;
        }
    
        void setClientSupplier(Supplier<CloseableHttpClient> cliSup) {
            this.cliSup = cliSup;
        }
    
        private CloseableHttpClient mkClient() {
            return cliSup != null ? cliSup.get() : HttpClients.createDefault();
        }
    
        @SuppressWarnings("unchecked")
        private<T> T getField(Map<String, Object> m, String fn) throws NCTestClientException {
            Object o = m.get(fn);
        
            if (o == null)
                throw new NCTestClientException(
                    String.format("Missed expected field [fields=%s, field=%s]", m.keySet(), fn)
                );
        
            try {
                return (T) o;
            }
            catch (ClassCastException e) {
                throw new NCTestClientException(String.format("Invalid field type: %s", o), e);
            }
        }
    
        private void checkStatus(Map<String, Object> m) throws NCTestClientException {
            String status = getField(m, "status");
        
            if (!status.equals(STATUS_API_OK))
                throw new NCTestClientException("Unexpected message status: " + status);
        }
    
        private <T> T extract(JsonElement js, Type t) throws NCTestClientException {
            try {
                return gson.fromJson(js, t);
            }
            catch (JsonSyntaxException e) {
                throw new NCTestClientException(String.format("Invalid field type [json=%s, type=%s]", js, t), e);
            }
        }
    
        private <T> T checkAndExtract(String js, String name, Type type) throws NCTestClientException {
            Map<String, Object> m = gson.fromJson(js, TYPE_RESP);
        
            checkStatus(m);
        
            return extract(gson.toJsonTree(getField(m, name)), type);
        }
        
        @SafeVarargs
        private final String post(String url, Pair<String, Object>... ps) throws NCTestClientException, IOException {
            HttpPost post = new HttpPost(baseUrl + url);
        
            try {
                if (reqCfg != null)
                    post.setConfig(reqCfg);
            
                StringEntity entity = new StringEntity(
                    gson.toJson(
                        Arrays.stream(ps).
                            filter(p -> p.getValue() != null).
                            collect(Collectors.toMap(Pair::getKey, Pair::getValue))
                    )
                );
    
                post.setHeader("Content-Type", "application/json");
                post.setEntity(entity);
            
                log.trace("Request prepared: {}", post);
            
                ResponseHandler<String> h = resp -> {
                    int code = resp.getStatusLine().getStatusCode();
                
                    HttpEntity e = resp.getEntity();
                
                    String js = e != null ? EntityUtils.toString(e) : null;
                
                    if (js == null)
                        throw new NCTestClientException(String.format("Unexpected empty response [code=%d]", code));
                
                    switch (code) {
                        case 200: return js;
                        case 400: throw new NCTestClientException(js);
                        default:
                            throw new NCTestClientException(
                                String.format("Unexpected response [code=%d, text=%s]", code, js)
                            );
                    }
                };
            
                String s = client.execute(post, h);
            
                log.trace("Response received: {}", s);
            
                return s;
            }
            finally {
                post.releaseConnection();
            }
        }
    
        @Override
        public List<NCTestResult> test(NCTestSentence... tests) throws NCTestClientException, IOException {
            return test(Arrays.asList(tests));
        }
        
        private <T> void checkDups(
            List<NCTestSentence> tests,
            Function<NCTestSentence, T> extractField,
            String fieldName
        ) {
            List<Pair<String, T>> allTestPairs =
                tests.stream().
                    map(p -> Pair.of(p.getText(), extractField.apply(p))).
                    filter(p -> p.getRight() != null).
                    collect(Collectors.toList());
    
            List<Pair<String, T>> testsPairs = allTestPairs.stream().distinct().collect(Collectors.toList());
    
            if (testsPairs.size() != allTestPairs.size()) {
                allTestPairs.removeAll(testsPairs);
        
                String s =
                    allTestPairs.stream().
                        map(p -> "sentence=" + p.getLeft() + ", " + fieldName + "=" + p.getRight()).
                        collect(Collectors.joining(";", "[", "]"));
        
                throw new NCTestClientException("Sentences texts cannot be duplicated within same " + fieldName + ": " + s);
            }
        }
    
        @Override
        public synchronized List<NCTestResult> test(List<NCTestSentence> tests)
            throws NCTestClientException, IOException {
            checkNotNull("tests", tests);
            
            checkDups(tests, NCTestSentence::getDatasourceId, "datasource");
            checkDups(tests, NCTestSentence::getModelId, "model");
            
            Set<String> mdlIds =
                tests.stream().
                    filter(p -> p.getModelId().isPresent()).
                    map(p -> p.getModelId().get()).
                    collect(Collectors.toSet());
            
            String auth = signin();
    
            Map<String, Long> newDssIds = new HashMap<>();
            
            int num = 0;
            
            for (String mdlId : mdlIds) {
                newDssIds.put(mdlId, createTestDs(auth, mdlId, num++));
            }
    
            Map<NCTestSentence, NCTestResult> res = new HashMap<>();
            
            try {
                Map<Long, String> dssMdlIds =
                    getDss(auth).stream().collect(Collectors.toMap(NCDsJson::getDatasourceId, NCDsJson::getModelId));
    
                Map<NCTestSentence, IdHolder> testsExt =
                    tests.stream().collect(
                        Collectors.toMap(
                            p -> p,
                            p -> {
                                long dsId;
                                
                                if (p.getDatasourceId().isPresent())
                                    dsId = p.getDatasourceId().get();
                                else {
                                    assert p.getModelId().isPresent();
    
                                    dsId = newDssIds.get(p.getModelId().get());
                                }
                                
                                return new IdHolder(dsId, dssMdlIds.get(dsId));
                            }
                        )
                    );
                
                Function<NCTestSentence, Map<NCTestSentence, IdHolder>> mkSingleMap = (t) -> {
                    Map<NCTestSentence, IdHolder> m = new HashMap<>();
                    
                    m.put(t, testsExt.get(t));
                    
                    return m;
                };
    
                if (clearConv) {
                    for (NCTestSentence test : tests) {
                        clearConversation(auth, testsExt.get(test).getDatasourceId());
        
                        res.putAll(executeAsync(auth, mkSingleMap.apply(test)));
                    }
                }
                else {
                    Set<Long> dsIds =
                        tests.stream().map(t -> testsExt.get(t).getDatasourceId()).collect(Collectors.toSet());
                    
                    if (asyncMode) {
                        clearConversationAllDss(auth, dsIds);
    
                        res.putAll(executeAsync(auth, testsExt));
                    }
                    else {
                        clearConversationAllDss(auth, dsIds);
    
                        for (NCTestSentence test : tests) {
                            res.putAll(executeAsync(auth, mkSingleMap.apply(test)));
                        }
                    }
                }
            }
            catch (InterruptedException e) {
                throw new NCTestClientException("Test interrupted.", e);
            }
            finally {
                // This potential error can be ignored. Also it shouldn't override main method errors.
                try {
                    for (Long id : newDssIds.values()) {
                        deleteTestDs(auth, id);
                    }
                    
                    signout(auth);
                }
                catch (Exception e) {
                    log.error("Signout error.", e);
                }
            }
    
            List<NCTestResult> list =
                res.entrySet().
                    stream().
                    sorted(Comparator.comparingInt(o -> tests.indexOf(o.getKey()))).
                    map(Map.Entry::getValue).
                    collect(Collectors.toList());
            
            printResult(tests, list);
    
            return list;
        }
    
        private void printResult(List<NCTestSentence> tests, List<NCTestResult> results) {
            assert tests != null && results != null;
            assert !tests.isEmpty();
            assert tests.size() == results.size();
            
            int n = tests.size();
            
            AsciiTable resTab = new AsciiTable(
                "Sentence",
                "Datasource ID",
                "Model ID",
                "Result",
                "Error",
                "Processing Time (ms)"
            );
    
            for (NCTestResult res : results) {
                List<Object> row = new ArrayList<>();
    
                String ss = res.getText().substring(0, 100);
    
                row.add(ss.equals(res.getText()) ? ss : ss + " ...");
                row.add(res.getDatasourceId());
                row.add(res.getModelId());
                row.add(res.getResult().orElse(""));
                row.add(res.getResultError().orElse(""));
                row.add(res.getProcessingTime());
    
                resTab.addRow(row);
            }
    
            log.info("Test result:\n" + resTab.mkContent());
    
            AsciiTable statTab = new AsciiTable(
                "Tests Count",
                "Passed",
                "Failed",
                "Min Processing Time (ms)",
                "Max Processing Time (ms)",
                "Avg Processing Time (ms)"
            );
    
            List<Object> row = new ArrayList<>();
            
            row.add(n);
            
            long passed = results.stream().filter(p -> !p.getResultError().isPresent()).count();
            
            row.add(passed);
            row.add(n - passed);
    
            OptionalLong min = results.stream().mapToLong(NCTestResult::getProcessingTime).min();
            OptionalLong max = results.stream().mapToLong(NCTestResult::getProcessingTime).max();
            
            assert min.isPresent() && max.isPresent();
            
            row.add(min.getAsLong());
            row.add(max.getAsLong());
            
            double avg = results.stream().mapToDouble(NCTestResult::getProcessingTime).sum() / n;
            
            row.add(Math.round(avg * 100.) / 100.);
    
            statTab.addRow(row);
    
            log.info("Tests statistic:\n" + statTab.mkContent());
        }
    
        private void clearConversationAllDss(String auth, Set<Long> dssIds) throws IOException, NCTestClientException {
            for (Long dsId : dssIds) {
                clearConversation(auth, dsId);
            }
        }
    
        private void clearConversation(String auth, long dsId) throws IOException, NCTestClientException {
            log.info("`clear/conversation` request sent for datasource: {}", dsId);
            
            checkStatus(
                gson.fromJson(
                    post("clear/conversation",
                        Pair.of("accessToken", auth),
                        Pair.of("dsId", dsId)
                    ),
                    TYPE_RESP
                )
            );
        }
    
        private void cancel(String auth, Set<String> ids) throws IOException, NCTestClientException {
            log.info("`cancel` request sent for requests: {}", ids);
            
            checkStatus(
                gson.fromJson(
                    post("cancel",
                        Pair.of("accessToken", auth),
                        Pair.of("srvReqIds", ids)
                    ),
                    TYPE_RESP
                )
            );
        }
    
        private long createTestDs(String auth, String mdlId, long num) throws IOException, NCTestClientException {
            log.info("`ds/add` request sent for model: {}", mdlId);
            
            long id =
                checkAndExtract(
                    post("ds/add",
                        Pair.of("accessToken", auth),
                        Pair.of("name", "test-" + num),
                        Pair.of("shortDesc", "Test datasource"),
                        Pair.of("mdlId", mdlId),
                        Pair.of("mdlName", "Test model"),
                        Pair.of("mdlVer", "Test version")
            
                    ),
                    "id",
                    Long.class
               );
    
            log.info("Temporary test datasource created: {}", id);
            
            return id;
        }
        
        private void deleteTestDs(String auth, long id) throws IOException, NCTestClientException {
            log.info("`ds/delete` request sent for model: {}", id);
            
            checkStatus(
                gson.fromJson(
                    post("ds/delete",
                        Pair.of("accessToken", auth),
                        Pair.of("id", id)
                    ),
                    TYPE_RESP
                )
            );
        }
    
        private String signin() throws IOException, NCTestClientException {
            log.info("`user/signin` request sent for: {}", email);
            
            return checkAndExtract(
                post("user/signin",
                    Pair.of("email", email),
                    Pair.of("passwd", pswd)
                    
                ),
                "accessToken",
                String.class
            );
        }
    
        private List<NCDsJson> getDss(String auth) throws IOException, NCTestClientException {
            log.info("`ds/all` request sent for: {}", email);
    
            Map<String, Object> m = gson.fromJson(
                post("ds/all",
                    Pair.of("accessToken", auth)
                ),
                TYPE_RESP
            );
    
            checkStatus(m);
    
            return extract(gson.toJsonTree(getField(m, "dataSources")), TYPE_DSS);
        }
    
        private List<NCRequestStateJson> check(String auth) throws IOException, NCTestClientException {
            log.info("`check` request sent for: {}", email);
        
            Map<String, Object> m = gson.fromJson(
                post("check",
                    Pair.of("accessToken", auth)
                ),
                TYPE_RESP
            );
        
            checkStatus(m);
        
            return extract(gson.toJsonTree(getField(m, "states")), TYPE_STATES);
        }
    
        private String ask(String auth, String txt, long dsId) throws IOException, NCTestClientException {
            log.info("`ask` request sent: {} to datasource: {}", txt, dsId);
        
            return checkAndExtract(
                post("ask",
                    Pair.of("accessToken", auth),
                    Pair.of("txt", txt),
                    Pair.of("dsId", dsId),
                    Pair.of("isTest", true)
                ),
                "srvReqId",
                String.class
            );
        }
    
        private void signout(String auth) throws IOException, NCTestClientException {
            log.info("`user/signout` request sent for: {}", email);
            
            checkStatus(
                gson.fromJson(
                    post("user/signout",
                        Pair.of("accessToken", auth)
                    ),
                    TYPE_RESP
                )
            );
        }
    
        private Map<NCTestSentence, NCTestResult> executeAsync(
            String auth,
            Map<NCTestSentence, IdHolder> tests
        ) throws IOException, InterruptedException {
            int n = tests.size();
    
            Map<String, NCTestSentence> testsMap = new HashMap<>(n);
            Map<String, NCRequestStateJson> testsResMap = new HashMap<>();
            Map<NCTestSentence, Pair<String, Long>> askErrTests = new HashMap<>();
            
            try {
                for (Map.Entry<NCTestSentence, IdHolder> entry : tests.entrySet()) {
                    NCTestSentence test = entry.getKey();
                    IdHolder h = entry.getValue();
                    
                    long now = System.currentTimeMillis();
    
                    try {
                        String srvReqId = ask(auth, test.getText(), h.getDatasourceId());
        
                        log.debug("Sentence sent: {}", srvReqId);
        
                        testsMap.put(srvReqId, test);
                    }
                    catch (NCTestClientException e) {
                        askErrTests.put(test, Pair.of(e.getMessage(), System.currentTimeMillis() - now));
                    }
                }
    
                log.debug("Sentences sent: {}", testsMap.size());
    
                long startTime = System.currentTimeMillis();
    
                while (testsResMap.size() != testsMap.size()) {
                    if (System.currentTimeMillis() - startTime > maxCheckTimeMs)
                        throw new NCTestClientException(
                            String.format("Timed out waiting for response: %d", maxCheckTimeMs)
                        );
        
                    List<NCRequestStateJson> states = check(auth);
                    
                    Thread.sleep(checkIntervalMs);
    
                    Map<String, NCRequestStateJson> res =
                        states.stream().
                        filter(p -> p.getStatus().equals("QRY_READY")).
                        collect(Collectors.toMap(NCRequestStateJson::getServerRequestId, p -> p));
    
                    testsResMap.putAll(res);
    
                    long newResps = res.keySet().stream().filter(p -> !testsResMap.containsKey(p)).count();
    
                    log.debug("Request processed: {}", newResps);
                }
            }
            finally {
                if (!testsMap.isEmpty())
                    // This potential error can be ignored. Also it shouldn't override main method errors.
                    try {
                        cancel(auth, testsMap.keySet());
                    }
                    catch (Exception e) {
                        log.error("Tests request cancel error: " + testsMap.keySet(), e);
                    }
            }
    
            return Stream.concat(
                testsResMap.entrySet().stream().map(p -> {
                    NCTestSentence test = testsMap.get(p.getKey());
                    NCRequestStateJson testRes = p.getValue();
    
                    IdHolder h = tests.get(test);
                    
                    return
                        Pair.of(
                            test,
                            mkResult(
                                test,
                                testRes.getUpdateTstamp() - testRes.getCreateTstamp(),
                                h.getDatasourceId(),
                                h.getModelId(),
                                testRes.getResultBody(),
                                testRes.getResultType(),
                                testRes.getError()
                            )
                        );
                }),
                askErrTests.entrySet().stream().map(p -> {
                    NCTestSentence test = p.getKey();
                    String err = p.getValue().getLeft();
                    long time = p.getValue().getRight();
    
                    IdHolder h = tests.get(test);
    
                    return Pair.of(
                        test,
                        mkResult(
                            test, time, h.getDatasourceId(), h.getModelId(), null, null, err
                        )
                    );
                })
            ).collect(Collectors.toMap(Pair::getLeft, Pair::getRight));
        }
    }
    
    private static NCTestResult mkResult(
        NCTestSentence test, long procTime, long dsId, String mdlId, String res, String resType, String err
    ) {
        assert test != null;
        assert mdlId != null;
        assert (res != null && resType != null) ^ err != null;
        
        return new NCTestResult() {
            private Optional<String>convert(String s) {
                return s == null ? Optional.empty() : Optional.of(s);
            }
            
            @Override
            public String getText() {
                return test.getText();
            }
    
            @Override
            public long getProcessingTime() {
                return procTime;
            }
    
            @Override
            public long getDatasourceId() {
                return dsId;
            }
    
            @Override
            public String getModelId() {
                return mdlId;
            }
    
            @Override
            public Optional<String> getResult() {
                return convert(res);
            }
    
            @Override
            public Optional<String> getResultType() {
                return convert(resType);
            }
            
            @Override
            public Optional<String> getResultError() {
                return convert(err);
            }
        };
    }
    
    private static void checkNotNull(String name, Object v) throws IllegalArgumentException {
        if (v == null)
            throw new IllegalArgumentException(String.format("Argument cannot be null: '%s'", name));
    }
    
    private static void checkPositive(String name, long v) throws IllegalArgumentException {
        if (v <= 0)
            throw new IllegalArgumentException(String.format("Argument '%s' must be positive: %d", name, v));
    }
    
    /**
     * Creates new default builder instance.
     *
     * @return Builder instance.
     */
    public NCTestClientBuilder newBuilder() {
        impl = new NCTestClientImpl();
        
        return this;
    }
    
    /**
     * Sets optional HTTP REST client configuration parameters.
     *
     * @param reqCfg HTTP REST client configuration parameters.
     * @return Builder instance for chaining calls.
     */
    public NCTestClientBuilder setConfig(RequestConfig reqCfg) {
        impl.setRequestConfig(reqCfg);
        
        return this;
    }
    
    /**
     * Sets check result delay value in milliseconds.
     * Default values is {@link NCTestClientBuilder#DFLT_CHECK_INTERVAL_MS}.
     *
     * @param checkIntervalMs Result check delay value in milliseconds.
     * @return Builder instance for chaining calls.
     */
    public NCTestClientBuilder setCheckInterval(long checkIntervalMs) {
        impl.setCheckInterval(checkIntervalMs);
        
        return this;
    }
    
    /**
     * Sets whether or not process sentences in parallel (async mode) or one by one (sync mode).
     * Note that only synchronous mode make sense when testing with conversation support. Default values
     * is {@link NCTestClientBuilder#DFLT_CLEAR_CONVERSATION}.
     *
     * @param asyncMode {@code true} for asynchronous (parallel) mode, {@code false} for synchronous mode.
     * @return Builder instance for chaining calls.
     */
    public NCTestClientBuilder setAsyncMode(boolean asyncMode) {
        impl.setAsyncMode(asyncMode);
        
        return this;
    }
    
    /**
     * Sets whether or not to clear conversation after each test request.
     * Note that if this flag set to {@code false}, requests always sent in synchronous (one-by-one) mode.
     * Default values is {@link NCTestClientBuilder#DFLT_CLEAR_CONVERSATION}.
     *
     * @param clearConv Whether or not to clear conversation after each test request.
     * @return Builder instance for chaining calls.
     */
    public NCTestClientBuilder setClearConversation(boolean clearConv) {
        impl.setClearConversation(clearConv);
        
        return this;
    }
    
    /**
     * Sets {@link CloseableHttpClient} custom supplier.
     * By default {@link CloseableHttpClient} created with {@link HttpClients#createDefault()}.
     *
     * @param cliSup {@link CloseableHttpClient} custom supplier.
     * @return Builder instance for chaining calls.
     */
    public NCTestClientBuilder setHttpClientSupplier(Supplier<CloseableHttpClient> cliSup) {
        impl.setClientSupplier(cliSup);
    
        return this;
    }
    
    /**
     * Sets API base URL.
     * By default {@link NCTestClientBuilder#DFLT_BASEURL} is used.
     *
     * @param baseUrl API base URL.
     * @return Builder instance for chaining calls.
     */
    public NCTestClientBuilder setBaseUrl(String baseUrl) {
        String s = baseUrl;
        
        if (!s.endsWith("/"))
            s += '/';
        
        impl.setBaseUrl(s);
    
        return this;
    }
    
    /**
     * Sets user credentials.
     * By default {@link NCTestClientBuilder#DFLT_EMAIL} and {@link NCTestClientBuilder#DFLT_PASSWORD} are used.
     *
     * @param email User email.
     * @param pswd User password.
     * @return Builder instance for chaining calls.
     */
    public NCTestClientBuilder setUser(String email, String pswd) {
        impl.setEmail(email);
        impl.setPasword(pswd);
     
        return this;
    }
    
    /**
     * Sets maximum check time. It is maximum time for waiting for the processing completion.
     * By default {@link NCTestClientBuilder#DFLT_MAX_CHECK_TIME} is used.
     *
     * @param maxCheckTimeMs Maximum check time (ms).
     * @return Builder instance for chaining calls.
     */
    public NCTestClientBuilder setMaxCheckTime(long maxCheckTimeMs) {
        impl.setMaxCheckTime(maxCheckTimeMs);
    
        return this;
    }
    
    /**
     * Build new configured test client instance.
     *
     * @return Newly built test client instance.
     */
    public NCTestClient build() {
<<<<<<< HEAD
        checkPositive("maxCheckTimeMs", maxCheckTimeMs);
        checkNotNull("email", email);
        checkNotNull("pswd", pswd);
        checkNotNull("baseUrl", baseUrl);
        checkPositive("checkIntervalMs", checkIntervalMs);
=======
        checkPositive("maxCheckTimeMs", impl.getMaxCheckTime());
        checkNotNull("email", impl.getEmail());
        checkNotNull("pswd", impl.getPassword());
        checkNotNull("baseUrl", impl.getBaseUrl());
        checkPositive("checkIntervalMs", impl.getCheckInterval());
>>>>>>> 81a2fc67

        return impl;
    }
}<|MERGE_RESOLUTION|>--- conflicted
+++ resolved
@@ -1150,19 +1150,11 @@
      * @return Newly built test client instance.
      */
     public NCTestClient build() {
-<<<<<<< HEAD
-        checkPositive("maxCheckTimeMs", maxCheckTimeMs);
-        checkNotNull("email", email);
-        checkNotNull("pswd", pswd);
-        checkNotNull("baseUrl", baseUrl);
-        checkPositive("checkIntervalMs", checkIntervalMs);
-=======
         checkPositive("maxCheckTimeMs", impl.getMaxCheckTime());
         checkNotNull("email", impl.getEmail());
         checkNotNull("pswd", impl.getPassword());
         checkNotNull("baseUrl", impl.getBaseUrl());
         checkPositive("checkIntervalMs", impl.getCheckInterval());
->>>>>>> 81a2fc67
 
         return impl;
     }
