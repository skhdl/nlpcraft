--- conflicted
+++ resolved
@@ -68,10 +68,10 @@
     private final val EC = ExecutionContext.fromExecutor(
         Executors.newFixedThreadPool(8 * Runtime.getRuntime.availableProcessors())
     )
-    
+
     // Maximum size of the result body.
     private final val MAX_RES_BODY_LENGTH = 1024 * 1024 // 1MB.
-    
+
     /**
       * Processes 'ask' request from probe server.
       *
@@ -146,179 +146,6 @@
     private def addOptional(msg: NCProbeMessage, name: String, vOpt: Option[Serializable]): Unit =
         if (vOpt.isDefined)
             msg += name → vOpt.get
-<<<<<<< HEAD
-    
-    /**
-      *
-      * @param v
-      * @return
-      */
-    @scala.annotation.tailrec
-    private def mkJsonVal(v: Any): String =
-        v match {
-            case opt: Optional[_] ⇒ if (opt.isPresent) mkJsonVal(opt.get) else "null"
-            case _ ⇒
-                if (v == null) "null"
-                else if (v.isInstanceOf[Number] || v.isInstanceOf[lang.Boolean])
-                    v.toString
-                else
-                    s""""${G.escapeJson(v.toString)}""""
-        }
-
-    /**
-      *
-      * @param map
-      * @return
-      */
-    private def mkMapJson(map: Map[String, java.io.Serializable]): String =
-        // Skip very long line keys for prettier display...
-        // Is this necessary?
-        map.toList.filter(p ⇒ p._1 != "AVATAR_URL" && p._1 != "USER_AGENT").
-            sortBy(_._1).map(t ⇒ s""""${t._1}": ${mkJsonVal(t._2)}""").mkString("{", ",", "}")
-    
-    /**
-      *
-      * @param ctx
-      * @return
-      */
-    private def mkDataSourceJson(ctx: NCQueryContext): String = {
-        val ds = ctx.getDataSource
-        
-        s"""
-           | {
-           |    "name": ${mkJsonVal(ds.getName)},
-           |    "description": ${mkJsonVal(ds.getDescription)},
-           |    "config": ${mkJsonVal(ds.getConfig)}
-           | }
-         """.stripMargin
-    }
-    
-    /**
-      *
-      * @param tok
-      * @return
-      */
-    private def mkTokenJson(tok: NCToken): String = {
-        s"""
-           | {
-           |    "id": ${mkJsonVal(tok.getId)},
-           |    "group": ${mkJsonVal(tok.getGroup)},
-           |    "parentId": ${mkJsonVal(tok.getParentId)},
-           |    "value": ${mkJsonVal(tok.getValue)},
-           |    "group": ${mkJsonVal(tok.getGroup)},
-           |    "isUserDefined": ${mkJsonVal(tok.isUserDefined)},
-           |    "metadata": ${mkMapJson(tok.getMetadata.asScala.toMap)}
-           | }
-         """.stripMargin
-    }
-    
-    /**
-      *
-      * @param ctx
-      * @return
-      */
-    private def mkSentenceJson(ctx: NCQueryContext): String = {
-        val sen = ctx.getSentence
-
-        s"""
-           | {
-           |    "normalizedText": ${mkJsonVal(sen.getNormalizedText)},
-           |    "srvReqId": ${mkJsonVal(sen.getServerRequestId)},
-           |    "receiveTimestamp": ${mkJsonVal(sen.getReceiveTimestamp)},
-           |    "userFirstName": ${mkJsonVal(sen.getUserFirstName)},
-           |    "userLastName": ${mkJsonVal(sen.getUserLastName)},
-           |    "userEmail": ${mkJsonVal(sen.getUserEmail)},
-           |    "isUserAdmin": ${mkJsonVal(sen.isUserAdmin)},
-           |    "userCompany": ${mkJsonVal(sen.getUserCompany)},
-           |    "userSignupDate": ${mkJsonVal(sen.getUserSignupDate)},
-           |    "userTotalQs": ${mkJsonVal(sen.getUserTotalQs)},
-           |    "userLastQTstamp": ${mkJsonVal(sen.getUserLastQTimestamp)},
-           |    "countryName": ${mkJsonVal(sen.getCountryName)},
-           |    "countryCode": ${mkJsonVal(sen.getCountryCode)},
-           |    "regionName": ${mkJsonVal(sen.getRegionName)},
-           |    "cityName": ${mkJsonVal(sen.getCityName)},
-           |    "metroCode": ${mkJsonVal(sen.getMetroCode)},
-           |    "origin": ${mkJsonVal(sen.getOrigin)},
-           |    "remoteAddress": ${mkJsonVal(sen.getRemoteAddress)},
-           |    "timezoneName": ${mkJsonVal(sen.getTimezoneName)},
-           |    "timezoneAbbr": ${mkJsonVal(sen.getTimezoneAbbreviation)},
-           |    "latitude": ${mkJsonVal(sen.getLatitude)},
-           |    "longitude": ${mkJsonVal(sen.getLongitude)},
-           |    "tokens": [
-           |        ${sen.variants().get(0).getTokens.asScala.map(mkTokenJson).mkString(",")}
-           |    ]
-           | }
-         """.stripMargin
-    }
-
-    /**
-      *
-      * @param ctx
-      * @return
-      */
-    private def mkModelJson(ctx: NCQueryContext): String = {
-        val mdl = ctx.getModel
-        
-        s"""
-           | {
-           |    "id": ${mkJsonVal(mdl.getDescriptor.getId)},
-           |    "name": ${mkJsonVal(mdl.getDescriptor.getName)},
-           |    "version": ${mkJsonVal(mdl.getDescriptor.getVersion)},
-           |    "description": ${mkJsonVal(mdl.getDescription)},
-           |    "vendorUrl": ${mkJsonVal(mdl.getVendorUrl)},
-           |    "vendorContact": ${mkJsonVal(mdl.getVendorContact)},
-           |    "vendorName": ${mkJsonVal(mdl.getVendorName)},
-           |    "vendorEmail": ${mkJsonVal(mdl.getVendorEmail)},
-           |    "docsUrl": ${mkJsonVal(mdl.getDocsUrl)},
-           |    "maxUnknownWords": ${mkJsonVal(mdl.getMaxUnknownWords)},
-           |    "maxFreeWords": ${mkJsonVal(mdl.getMaxFreeWords)},
-           |    "maxSuspiciousWords": ${mkJsonVal(mdl.getMaxSuspiciousWords)},
-           |    "minWords": ${mkJsonVal(mdl.getMinWords)},
-           |    "maxWords": ${mkJsonVal(mdl.getMaxWords)},
-           |    "minTokens": ${mkJsonVal(mdl.getMinTokens)},
-           |    "maxTokens": ${mkJsonVal(mdl.getMaxTokens)},
-           |    "minNonStopwords": ${mkJsonVal(mdl.getMinNonStopwords)},
-           |    "isNonEnglishAllowed": ${mkJsonVal(mdl.isNonEnglishAllowed)},
-           |    "isNotLatinCharsetAllowed": ${mkJsonVal(mdl.isNotLatinCharsetAllowed)},
-           |    "isSwearWordsAllowed": ${mkJsonVal(mdl.isSwearWordsAllowed)},
-           |    "isNoNounsAllowed": ${mkJsonVal(mdl.isNoNounsAllowed)},
-           |    "isNoUserTokensAllowed": ${mkJsonVal(mdl.isNoUserTokensAllowed)},
-           |    "isDupSynonymsAllowed": ${mkJsonVal(mdl.isDupSynonymsAllowed)},
-           |    "isPermutateSynonyms": ${mkJsonVal(mdl.isPermutateSynonyms)},
-           |    "jiggleFactor": ${mkJsonVal(mdl.getJiggleFactor)},
-           |    "minDateTokens": ${mkJsonVal(mdl.getMinDateTokens)},
-           |    "maxDateTokens": ${mkJsonVal(mdl.getMaxDateTokens)},
-           |    "minNumTokens": ${mkJsonVal(mdl.getMinNumTokens)},
-           |    "maxNumTokens": ${mkJsonVal(mdl.getMaxNumTokens)},
-           |    "minGeoTokens": ${mkJsonVal(mdl.getMinGeoTokens)},
-           |    "maxGeoTokens": ${mkJsonVal(mdl.getMaxGeoTokens)},
-           |    "minFunctionTokens": ${mkJsonVal(mdl.getMinFunctionTokens)},
-           |    "maxFunctionTokens": ${mkJsonVal(mdl.getMaxFunctionTokens)},
-           |    "maxTotalSynonyms": ${mkJsonVal(mdl.getMaxTotalSynonyms)},
-           |    "metadata": ${mkMapJson(mdl.getMetadata.asScala.toMap)}
-           | }
-         """.stripMargin
-    }
-
-    /**
-      *
-      * @param ctx
-      * @return
-      */
-    private def explainSentence(ctx: NCQueryContext): NCQueryResult =
-        NCQueryResult.json(
-            s"""
-               |{
-               |    "srvReqId": ${mkJsonVal(ctx.getServerRequestId)},
-               |    "sentence": ${mkSentenceJson(ctx)},
-               |    "model": ${mkModelJson(ctx)},
-               |    "dataSource": ${mkDataSourceJson(ctx)},
-               |    "hint": ${mkJsonVal(ctx.getHint)}
-               |}
-             """.stripMargin
-        )
-=======
->>>>>>> c6504c03
 
     /**
       * Processes 'ask' request from probe server.
@@ -398,7 +225,7 @@
             msgName: String
         ): Unit = {
             require(errMsg.isDefined || (resType.isDefined && resBody.isDefined))
-            
+
             val msg = NCProbeMessage(msgName)
 
             msg += "srvReqId" → srvReqId
@@ -414,34 +241,7 @@
                 addOptional(msg, "resType", resType)
                 addOptional(msg, "resBody", resBody)
             }
-            
-<<<<<<< HEAD
-            if (toks != null) {
-                val tokens = toks.map(seq ⇒
-                    seq.map(tok ⇒
-                        new NCTokenImpl(
-                            tok.getServerRequestId,
-                            tok.getId,
-                            tok.getGroup,
-                            tok.getParentId,
-                            tok.getValue,
-                            tok.getMetadata,
-                            null
-                        )
-                    )
-                )
-
-                // TODO: change probe server side logic. Now it is Seq[Seq[NCToken]] but was Seq[NCToken]
-                msg += "tokens" → tokens.asInstanceOf[java.io.Serializable]
-            }
-
-            origTokens match {
-                case Some(x) ⇒ msg += "origTokens" → x.asInstanceOf[java.io.Serializable]
-                case None ⇒ // No-op.
-            }
-    
-=======
->>>>>>> c6504c03
+
             NCProbeConnectionManager.send(msg)
             
             if (errMsg.isEmpty)
@@ -449,7 +249,7 @@
             else
                 logger.trace(s"REJECT response $msgName [srvReqId=$srvReqId, response=${errMsg.get}]")
         }
-        
+
         val mdl = NCModelManager.getModel(dsModelId).getOrElse(throw new NCE(s"Model not found: $dsModelId"))
         
         try
@@ -457,16 +257,16 @@
         catch {
             case e: NCNlpPreException ⇒
                 val errMsg = errorMsg(e.status)
-                
+
                 logger.error(s"Pre-enrichment validation: $errMsg ")
-                
+
                 respond(
                     None,
                     None,
                     Some(errMsg),
                     "P2S_ASK_RESULT"
                 )
-        
+
                 return
         }
 
@@ -494,13 +294,13 @@
 
         if (!IS_PROBE_SILENT) {
             val sz = senSeq.size
-            
+
             // Print here because validation can change sentence.
             senSeq.zipWithIndex.foreach(p ⇒
                 NCNlpAsciiLogger.prepareTable(p._1).info(logger,
                     Some(s"Sentence variant (#${p._2 + 1} of $sz) for: ${p._1.text}")))
         }
-        
+
         // Final validation before execution.
         try
             senSeq.foreach(sen ⇒ NCPostChecker.validate(mdl, sen))
@@ -521,13 +321,13 @@
         }
 
         val conv = NCConversationManager.get(usrId, dsId)
-        
+
         // Update STM and recalculate context.
         conv.update()
-        
+
         if (!IS_PROBE_SILENT)
             conv.ack()
-        
+
         val unitedSen =
             new NCSentenceImpl(mdl, new NCMetadataImpl(senMeta.asJava), srvReqId, senSeq)
 
@@ -538,7 +338,7 @@
                 override lazy val getName: String = dsName
                 override lazy val getConfig: String = dsModelCfg
             }
-            
+
             override lazy val getSentence: NCSentence = unitedSen
             override lazy val getModel: NCModel = mdl.model
             override lazy val getServerRequestId: String = srvReqId
@@ -566,7 +366,7 @@
             {
                 case e: NCRejection ⇒
                     logger.info(s"Rejection [srvReqId=$srvReqId, msg=${e.getMessage}]")
-                    
+
                     if (e.getCause != null)
                         logger.info(s"Rejection cause:", e.getCause)
 
