--- conflicted
+++ resolved
@@ -244,10 +244,6 @@
 
                     s
                 // User tokens.
-<<<<<<< HEAD
-                case id if !id.startsWith("nlp:") ⇒ id
-=======
->>>>>>> c6504c03
                 case _ ⇒
                     seq.map(p ⇒ s"${p._1}=${if (p._2 == null) "null" else {p._2}.toString}").mkString(", ")
             }
